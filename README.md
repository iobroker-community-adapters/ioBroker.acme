![Logo](admin/acme.png)
# ioBroker.acme

[![NPM version](https://img.shields.io/npm/v/iobroker.acme.svg)](https://www.npmjs.com/package/iobroker.acme)
[![Downloads](https://img.shields.io/npm/dm/iobroker.acme.svg)](https://www.npmjs.com/package/iobroker.acme)
![Number of Installations](https://iobroker.live/badges/acme-installed.svg)
![Current version in stable repository](https://iobroker.live/badges/acme-stable.svg)

[![NPM](https://nodei.co/npm/iobroker.acme.png?downloads=true)](https://nodei.co/npm/iobroker.acme/)

**Tests:** ![Test and Release](https://github.com/iobroker-community-adapters/ioBroker.acme/workflows/Test%20and%20Release/badge.svg)

## ACME adapter for ioBroker

This adapter generates certificates using ACME challenges.

## Usage

The adapter starts periodically (default at midnight) and after configuration updates to generate any required certificates (new or soon to expire).

Currently, orders are processed with the Let's Encrypt certificate authority and thus are free of charge.

Certificate details are stored in a 'certificate collection' object which includes other relevant details such as expiry date, domains to be secured and private key.
These objects are referenced by their collection ID.

Adapters which need certificates to secure their communications (e.g. [web adapter](https://www.npmjs.com/package/iobroker.web)) are able to load and utilise certificate collections.

Storage and use is handled by an interface contained with the [core ioBroker controller](https://www.npmjs.com/package/iobroker.js-controller).

### ACME Challenges

Two methods of challenge verification are implemented and at least one should be enabled in the configuration page.

Note that wildcard certificate orders can only be validated using the DNS-01 challenge.

#### HTTP-01

The adapter starts its own HTTP-01 challenge server on the configured port and address.

For a HTTP-01 challenge to be successful the challenge server's port/address **must** be publicly reachable as port 80 of the FQDN given in a collection common/alt names from the open internet.

Configure your firewall, reverse proxy, etc. accordingly.

Example scenarios:

1. The IoB host on which ACME is running is behind a router and that router has a publicly reachable IP address:

    Solution:
    - Configure ACME to run on any free port: Eg: 8092.
    - Configure the router to forward connections to port 80 of it's public address to port 8092 of the IoB host.
    - Configure the DNS name of the desired certificate common name to resolve to the public address of the router.

2. The IoB host on which ACME is running has a direct internet connection with a publicly reachable IP address:

    Solution:
     - Configure ACME adapter to liston on port 80.
     - Configure the DNS name of the desired certificate common name to resolve to the public address of the IoB host.

3. Scenario 1 & 2 are impossible because another service is running on port 80 of the publicly reachable IP address.

    Possible solutions:

    1. If the other service is an IoB adapter following port configuration naming standards ACME will stop it before attempting to order a certificate, use port 80 for the HTTP-01 challenge server, and restart any stopped adapter when done.
    
       Obviously this causes a short outage for the other adapter which may not be desirable.

    2. Use a DNS-01 challenge.
   
    3. Setup a named virtual host HTTP proxy on port 80 of the router or publicly reachable IoB host.

       - Give the existing service a different hostname to the one a certificate is required for and configure that hostname to resolve to the same address.
       - Configure the proxy to forward requests to either the existing service or ACME adapter based on the name used.

    4. Run ACME manually only when required port access is available. **Not recommended**, but should work:

        - Disable (stop) the ACME adapter after installation.
        - Shortly before certificate order or renewal is required (renewal will occur up to 7 days before expiry) manually perform the following steps:
          - Setup any firewall/port forwarding/other maintenance required to allow ACME to run on the configured port, and for that port to be accessible from the public internet.
          - Start ACME manually from the IoB Admin Instances page.
          - Wait for ACME to complete any certificate orders.
          - Stop ACME manually from the IoB Admin Instances page.
        - These steps will be required every time a certificate order/renewal is required and as such this method is **not recommended**. ACME is designed to facilitate a fully automated process.

#### DNS-01

Various DNS-01 challenge plugins are implemented for popular domain hosting platforms.

#### References
See [AMCS.js](https://www.npmjs.com/package/acme) for more details.

## Changelog
<!--
    Placeholder for the next version (at the beginning of the line):
    ### **WORK IN PROGRESS**
-->

### **WORK IN PROGRESS**
* (raintonr) Use @iobroker/webserver (#10).
<<<<<<< HEAD
* (bluefox) Corrected detection of instances on the same port
* (bluefox) Implemented the monitoring of the collection's status
=======
* (bluefox) Corrected detection of instances on the same port.
>>>>>>> 9e72b4eb

### 0.0.2 (2023-03-01)
* (bluefox) Now all running on the same port adapters will be stopped before update.

### 0.0.1 (2023-01-29)
* (Robin Rainton) Initial release.

## License
MIT License

Copyright (c) 2023 Robin Rainton <robin@rainton.com>

Permission is hereby granted, free of charge, to any person obtaining a copy
of this software and associated documentation files (the "Software"), to deal
in the Software without restriction, including without limitation the rights
to use, copy, modify, merge, publish, distribute, sublicense, and/or sell
copies of the Software, and to permit persons to whom the Software is
furnished to do so, subject to the following conditions:

The above copyright notice and this permission notice shall be included in all
copies or substantial portions of the Software.

THE SOFTWARE IS PROVIDED "AS IS", WITHOUT WARRANTY OF ANY KIND, EXPRESS OR
IMPLIED, INCLUDING BUT NOT LIMITED TO THE WARRANTIES OF MERCHANTABILITY,
FITNESS FOR A PARTICULAR PURPOSE AND NONINFRINGEMENT. IN NO EVENT SHALL THE
AUTHORS OR COPYRIGHT HOLDERS BE LIABLE FOR ANY CLAIM, DAMAGES OR OTHER
LIABILITY, WHETHER IN AN ACTION OF CONTRACT, TORT OR OTHERWISE, ARISING FROM,
OUT OF OR IN CONNECTION WITH THE SOFTWARE OR THE USE OR OTHER DEALINGS IN THE
SOFTWARE.<|MERGE_RESOLUTION|>--- conflicted
+++ resolved
@@ -96,12 +96,8 @@
 
 ### **WORK IN PROGRESS**
 * (raintonr) Use @iobroker/webserver (#10).
-<<<<<<< HEAD
 * (bluefox) Corrected detection of instances on the same port
 * (bluefox) Implemented the monitoring of the collection's status
-=======
-* (bluefox) Corrected detection of instances on the same port.
->>>>>>> 9e72b4eb
 
 ### 0.0.2 (2023-03-01)
 * (bluefox) Now all running on the same port adapters will be stopped before update.
