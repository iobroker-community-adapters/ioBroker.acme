--- conflicted
+++ resolved
@@ -1,11 +1,7 @@
 MIT License
 
-<<<<<<< HEAD
-Copyright (c) 2023-2024 Robin Rainton <robin@rainton.com>
-=======
 Copyright (c) 2023-2024 ioBroker Community Developers <iobroker-community-adapters@gmx.de>  
 Copyright (c) 2023 Robin Rainton <robin@rainton.com>
->>>>>>> 36cb7303
 
 Permission is hereby granted, free of charge, to any person obtaining a copy
 of this software and associated documentation files (the "Software"), to deal
