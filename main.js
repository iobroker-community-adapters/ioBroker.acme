--- conflicted
+++ resolved
@@ -112,7 +112,7 @@
             const thisChallenge = require('./lib/http-01-challenge-server').create({
                 port: this.config.port,
                 address: this.config.bind,
-                log: this.log,
+                log: this.log
             });
             this.challenges['http-01'] = thisChallenge;
             this.toShutdown.push(thisChallenge);
@@ -135,7 +135,7 @@
                 }
             }
 
-            // Add the module-specific options
+            // Add module specific options
             switch (this.config.dns01Module) {
                 case 'acme-dns-01-namecheap':
                     dns01Options['baseUrl'] = 'https://api.namecheap.com/xml.response';
@@ -199,7 +199,7 @@
             if (!this.account.full) {
                 this.log.info('Registering new ACME account...');
 
-                // Register a new account
+                // Register new account
                 const accountKeypair = await Keypairs.generate({ kty: 'EC', format: 'jwk' });
                 this.log.debug(`accountKeypair: ${JSON.stringify(accountKeypair)}`);
                 this.account.key = accountKeypair.private;
@@ -229,15 +229,11 @@
             const result = await this.getObjectViewAsync('system', 'instance', { startkey: 'system.adapter.', endkey: 'system.adapter.\u9999' });
             const instances = result.rows.map(row => row.value);
             const adapters = instances.filter(instance =>
-<<<<<<< HEAD
-                instance._id.substring('system.adapter.'.length) !== this.namespace &&
-=======
                 // (this.log.debug(`id: ${instance._id}, enabled: ${instance.common.enabled}, host: ${instance.common.host}, port: ${instance.native.port}, bind: ${instance.native.bind}, `)) &&
                 instance &&
                 // Instance isn't us
                 instance._id !== us &&
                 // Instance is enabled
->>>>>>> 36cb7303
                 instance.common.enabled &&
                 // Instance is on same host as us
                 instance.common.host === host &&
@@ -284,7 +280,6 @@
                 this.log.info(`Stopping adapter(s) on our host/bind/port ${host}/${bind}/${port}...`);
                 this.stoppedAdapters = adapters.map(adapter => adapter._id);
                 for (let i = 0; i < this.stoppedAdapters.length; i++) {
-                    this.log.info(`Stop the instance on port ${this.config.port}: ${this.stoppedAdapters[i]}`);
                     const config = await this.getForeignObjectAsync(this.stoppedAdapters[i]);
                     if (config) {
                         this.log.info(`Stopping ${config._id}`);
@@ -303,7 +298,6 @@
         } else {
             this.log.info('Starting adapter(s) previously shutdown...');
             for (let i = 0; i < this.stoppedAdapters.length; i++) {
-                this.log.info(`Start the instance on port ${this.config.port}: ${this.stoppedAdapters[i]}`);
                 const config = await this.getForeignObjectAsync(this.stoppedAdapters[i]);
                 this.log.info(`Starting ${config._id}`);
                 config.common.enabled = true;
@@ -344,7 +338,7 @@
         }
         this.log.debug(`domains: ${JSON.stringify(domains)}`);
 
-        // Get the existing collection & see if it needs renewing
+        // Get existing collection & see if it needs renewing
         let create = false;
         const existingCollection = await this.certManager.getCollection(collection.id);
         if (!existingCollection) {
