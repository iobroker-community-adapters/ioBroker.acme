--- conflicted
+++ resolved
@@ -28,11 +28,7 @@
     steps:
       - uses: ioBroker/testing-action-check@v1
         with:
-<<<<<<< HEAD
-          node-version: 20.x
-=======
           node-version: '20.x'
->>>>>>> 36cb7303
           # Uncomment the following line if your adapter cannot be installed using 'npm ci'
           install-command: 'npm install'
           lint: true
