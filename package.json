--- conflicted
+++ resolved
@@ -22,11 +22,7 @@
   },
   "dependencies": {
     "@iobroker/adapter-core": "^2.6.8",
-<<<<<<< HEAD
     "@iobroker/webserver": "^0.3.3",
-=======
-    "@iobroker/webserver": "^0.2.1",
->>>>>>> 9e72b4eb
     "acme": "^3.0.3",
     "acme-dns-01-cloudflare": "^1.2.5",
     "acme-dns-01-digitalocean": "^3.0.1",
@@ -58,12 +54,8 @@
     "@types/sinon-chai": "^3.2.9",
     "chai": "^4.3.7",
     "chai-as-promised": "^7.1.1",
-<<<<<<< HEAD
-    "eslint": "^8.36.0",
+    "eslint": "^8.37.0",
     "gulp": "^4.0.2",
-=======
-    "eslint": "^8.37.0",
->>>>>>> 9e72b4eb
     "mocha": "^10.2.0",
     "proxyquire": "^2.1.3",
     "sinon": "^15.0.3",
